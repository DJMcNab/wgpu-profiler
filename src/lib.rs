--- conflicted
+++ resolved
@@ -131,12 +131,7 @@
     /// A profiler-frame is in-flight until its queries have been successfully resolved using [`GpuProfiler::process_finished_frame`].
     /// If this threshold is reached, [`GpuProfiler::end_frame`] will drop frames.
     /// (Typical values for `max_num_pending_frames` are 2~4)
-<<<<<<< HEAD
-=======
-    ///
-    /// `timestamp_period` needs to be set to the result of [`wgpu::Queue::get_timestamp_period`]
     #[must_use]
->>>>>>> caebc9e9
     pub fn new(_adapter: &wgpu::Adapter, device: &wgpu::Device, queue: &wgpu::Queue, max_num_pending_frames: usize) -> Self {
         assert!(max_num_pending_frames > 0);
         let active_features = device.features();
